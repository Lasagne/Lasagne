--- conflicted
+++ resolved
@@ -18,14 +18,9 @@
     created.
 
     :parameters:
-<<<<<<< HEAD
-        - shape : tuple of int
-            The shape of the input.
-=======
         - shape : tuple of `int` or `None` elements
             The shape of the input. Any element can be `None` to indicate
             that the size of that dimension is not fixed at compile time.
->>>>>>> 4e41b689
 
         - input_var : Theano symbolic variable or `None` (default: `None`)
             A variable representing a network input. If it is not provided,
